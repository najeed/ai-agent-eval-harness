--- conflicted
+++ resolved
@@ -1,19 +1,14 @@
 pytest>=7.0.0
-<<<<<<< HEAD
 pytest-cov>=2.0.0
 flake8>=3.0.0
-Flask>=2.0.0
+Flask>=2.0.0,<3.0.0
+Werkzeug>=2.0.0,<3.0.0
 requests>=2.0.0
-jsonschema>=3.0.0
+jsonschema>=4.0.0
 black>=21.0.0
 
 # Additional development dependencies can be added here
 # For example, if you need to add a specific version of a library:
 # some-library>=1.0.0
 # Ensure to keep this file updated with any new development dependencies
-# that are required for the project.
-=======
-Flask>=2.0.0,<3.0.0
-Werkzeug>=2.0.0,<3.0.0
-jsonschema>=4.0.0
->>>>>>> 262a7bf9
+# that are required for the project.